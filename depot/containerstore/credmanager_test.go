package containerstore_test

import (
	"crypto/rand"
	"crypto/rsa"
	"crypto/x509"
	"encoding/pem"
	"fmt"
	"io"
	"io/ioutil"
	"math/big"
	"net"
	"os"
	"path/filepath"
	"runtime"
	"time"

	"code.cloudfoundry.org/clock/fakeclock"
	mfakes "code.cloudfoundry.org/diego-logging-client/testhelpers"
	"code.cloudfoundry.org/executor"
	"code.cloudfoundry.org/executor/depot/containerstore"
	"code.cloudfoundry.org/garden"
	"code.cloudfoundry.org/lager"
	"code.cloudfoundry.org/lager/lagertest"
	. "github.com/onsi/ginkgo"
	. "github.com/onsi/gomega"
	"github.com/tedsuo/ifrit"
)

var _ = Describe("CredManager", func() {
	var (
		credManager        containerstore.CredManager
		validityPeriod     time.Duration
		CaCert             *x509.Certificate
		privateKey         *rsa.PrivateKey
		reader             io.Reader
		tmpdir             string
		containerMountPath string
		logger             lager.Logger
		clock              *fakeclock.FakeClock
		fakeMetronClient   *mfakes.FakeIngressClient
	)

	BeforeEach(func() {
		var err error

		SetDefaultEventuallyTimeout(10 * time.Second)

		tmpdir, err = ioutil.TempDir("", "credsmanager")
		Expect(err).ToNot(HaveOccurred())

		validityPeriod = time.Minute
		containerMountPath = "containerpath"
		fakeMetronClient = &mfakes.FakeIngressClient{}

		// we have seen private key generation take a long time in CI, the
		// suspicion is that `getrandom` is getting slower with the increased
		// number of certs we create on the system. This is an experiment to see if
		// using math/rand in the tests will make things less flaky. We are also
		// suspicious that this is affecting cacheddownloader TLS tests
		reader = fastRandReader{}

		logger = lagertest.NewTestLogger("credmanager")
		// Truncate and set to UTC time because of parsing time from certificate
		// and only has second granularity
		clock = fakeclock.NewFakeClock(time.Now().UTC().Truncate(time.Second))

		CaCert, privateKey = createIntermediateCert()
	})

	JustBeforeEach(func() {
		credManager = containerstore.NewCredManager(
			logger,
			fakeMetronClient,
			tmpdir,
			validityPeriod,
			reader,
			clock,
			CaCert,
			privateKey,
			containerMountPath,
		)
	})

	AfterEach(func() {
		os.RemoveAll(tmpdir)
	})

	Context("NoopCredManager", func() {
		It("returns a dummy runner", func() {
			container := executor.Container{
				Guid:       fmt.Sprintf("container-guid-%d", GinkgoParallelNode()),
				InternalIP: "127.0.0.1",
				RunInfo: executor.RunInfo{CertificateProperties: executor.CertificateProperties{
					OrganizationalUnit: []string{"app:iamthelizardking"}},
				},
			}

			runner, _ := containerstore.NewNoopCredManager().Runner(logger, container)
			process := ifrit.Background(runner)
			Eventually(process.Ready()).Should(BeClosed())
			Consistently(process.Wait()).ShouldNot(Receive())
			process.Signal(os.Interrupt)
			Eventually(process.Wait()).Should(Receive())
		})
	})

	Context("CreateCredDir", func() {
		It("returns a valid directory path", func() {
			mount, _, err := credManager.CreateCredDir(logger, executor.Container{Guid: "guid"})
			Expect(err).To(Succeed())

			Expect(mount).To(HaveLen(1))
			Expect(mount[0].SrcPath).To(BeADirectory())
			Expect(mount[0].DstPath).To(Equal("containerpath"))
			Expect(mount[0].Mode).To(Equal(garden.BindMountModeRO))
			Expect(mount[0].Origin).To(Equal(garden.BindMountOriginHost))
		})

		It("returns CF_INSTANCE_CERT and CF_INSTANCE_KEY environment variable values", func() {
			_, envVariables, err := credManager.CreateCredDir(logger, executor.Container{Guid: "guid"})
			Expect(err).To(Succeed())

			Expect(envVariables).To(HaveLen(2))
			values := map[string]string{}
			values[envVariables[0].Name] = envVariables[0].Value
			values[envVariables[1].Name] = envVariables[1].Value
			Expect(values).To(Equal(map[string]string{
				"CF_INSTANCE_CERT": "containerpath/instance.crt",
				"CF_INSTANCE_KEY":  "containerpath/instance.key",
			}))
		})

		Context("when making directory fails", func() {
			BeforeEach(func() {
				tmpdir = filepath.Join(tmpdir, "creds")
			})

			It("returns an error", func() {
				_, _, err := credManager.CreateCredDir(logger, executor.Container{Guid: "somefailure"})
				Expect(err).To(HaveOccurred())
			})
		})
	})

	Context("WithCreds", func() {
		var (
			container        executor.Container
			certMount        []garden.BindMount
			err              error
			certPath         string
			rotatingCredChan <-chan containerstore.Credential
		)

		BeforeEach(func() {
			container = executor.Container{
				Guid:       fmt.Sprintf("container-guid-%d", GinkgoParallelNode()),
				InternalIP: "127.0.0.1",
				RunInfo: executor.RunInfo{CertificateProperties: executor.CertificateProperties{
					OrganizationalUnit: []string{"app:iamthelizardking"}},
				},
			}
		})

		JustBeforeEach(func() {
			certMount, _, err = credManager.CreateCredDir(logger, container)
			Expect(err).NotTo(HaveOccurred())
			Expect(certMount[0].SrcPath).To(BeADirectory())

			certPath = filepath.Join(tmpdir, container.Guid)
		})

		Context("Runner", func() {
			var (
				containerProcess ifrit.Process
			)

			JustBeforeEach(func() {
				var runner ifrit.Runner
				runner, rotatingCredChan = credManager.Runner(logger, container)
				containerProcess = ifrit.Background(runner)
			})

			AfterEach(func() {
				containerProcess.Signal(os.Interrupt)
				Eventually(containerProcess.Wait()).Should(Receive())
			})

			Context("when runner returns early", func() {
				Context("when regenerating certificate and key fails", func() {
					JustBeforeEach(func() {
						Eventually(containerProcess.Ready()).Should(BeClosed())
						Eventually(filepath.Join(certPath, "instance.key")).Should(BeARegularFile())
						Expect(os.RemoveAll(tmpdir)).To(Succeed())
						clock.WaitForWatcherAndIncrement(1 * time.Hour)
					})

					It("returns an error", func() {
						var err error
						Eventually(containerProcess.Wait()).Should(Receive(&err))
						Expect(err).To(HaveOccurred())
					})

					It("emits metrics around failed credential creation", func() {
						Eventually(containerProcess.Wait()).Should(Receive())
						Expect(fakeMetronClient.IncrementCounterCallCount()).To(Equal(2))
						metric := fakeMetronClient.IncrementCounterArgsForCall(1)
						Expect(metric).To(Equal("CredCreationFailedCount"))
					})
				})

				Context("when generating private key fails", func() {
					BeforeEach(func() {
						reader = io.LimitReader(rand.Reader, 0)
					})

					It("returns an error", func() {
						var err error
						Eventually(containerProcess.Wait()).Should(Receive(&err))
						Expect(err).To(MatchError("EOF"))
					})

					It("emits metrics around failed credential creation", func() {
						var err error
						Eventually(containerProcess.Wait()).Should(Receive(&err))
						Expect(err).To(MatchError("EOF"))

						Expect(fakeMetronClient.IncrementCounterCallCount()).To(Equal(1))
						metric := fakeMetronClient.IncrementCounterArgsForCall(0)
						Expect(metric).To(Equal("CredCreationFailedCount"))
					})
				})
			})

			Context("when runner executes normally", func() {
				AfterEach(func() {
					containerProcess.Signal(os.Interrupt)
					Eventually(rotatingCredChan).Should(Receive()) // reads the invalid cert
				})

				It("puts private key into container directory", func() {
					Eventually(containerProcess.Ready()).Should(BeClosed())

					keyFile := filepath.Join(certPath, "instance.key")
					data, err := ioutil.ReadFile(keyFile)
					Expect(err).NotTo(HaveOccurred())

					block, rest := pem.Decode(data)
					Expect(block).NotTo(BeNil())
					Expect(rest).To(BeEmpty())

					Expect(block.Type).To(Equal("RSA PRIVATE KEY"))
					key, err := x509.ParsePKCS1PrivateKey(block.Bytes)
					Expect(err).NotTo(HaveOccurred())

					var bits int
					for _, p := range key.Primes {
						bits += p.BitLen()
					}
					Expect(bits).To(Equal(2048))
				})

				It("signs and puts the certificate into container directory", func() {
					Eventually(containerProcess.Ready()).Should(BeClosed())

					certFile := filepath.Join(certPath, "instance.crt")
					Expect(certFile).To(BeARegularFile())
				})

				It("emits metrics on successful creation", func() {
					Eventually(containerProcess.Ready()).Should(BeClosed())

					Expect(fakeMetronClient.IncrementCounterCallCount()).To(Equal(1))
					metric := fakeMetronClient.IncrementCounterArgsForCall(0)
					Expect(metric).To(Equal("CredCreationSucceededCount"))

					Expect(fakeMetronClient.SendDurationCallCount()).To(Equal(1))
					metric, value, _ := fakeMetronClient.SendDurationArgsForCall(0)
					Expect(metric).To(Equal("CredCreationSucceededDuration"))
					Expect(value).To(BeNumerically(">=", 0))
				})

				Context("when the certificate is about to expire", func() {
					var (
						keyBefore             []byte
						certBefore            []byte
						serialNumber          *big.Int
						durationPriorToExpiry time.Duration
					)

					readKeyAndCert := func() ([]byte, []byte) {
						keyFile := filepath.Join(certPath, "instance.key")
						key, err := ioutil.ReadFile(keyFile)
						ExpectWithOffset(1, err).NotTo(HaveOccurred())
						certFile := filepath.Join(certPath, "instance.crt")
						cert, err := ioutil.ReadFile(certFile)
						ExpectWithOffset(1, err).NotTo(HaveOccurred())
						return key, cert
					}

					JustBeforeEach(func() {
						Eventually(containerProcess.Ready()).Should(BeClosed())
						keyBefore, certBefore = readKeyAndCert()

						var cred containerstore.Credential
						Eventually(rotatingCredChan).Should(Receive(&cred))
						Expect(cred.Key).To(Equal(string(keyBefore)))
						Expect(cred.Cert).To(Equal(string(certBefore)))

						var block *pem.Block
						block, _ = pem.Decode(certBefore)
						certs, err := x509.ParseCertificates(block.Bytes)
						Expect(err).NotTo(HaveOccurred())
						cert := certs[0]
						increment := cert.NotAfter.Add(-durationPriorToExpiry).Sub(clock.Now())

						Expect(increment).To(BeNumerically(">", 0))
						clock.WaitForWatcherAndIncrement(increment)
					})

					testCredentialRotation := func() {
						It("generates a new certificate and keypair", func() {
							var cred containerstore.Credential
							Eventually(rotatingCredChan).Should(Receive(&cred))

							var key, cert []byte

							Eventually(func() []byte {
								key, _ = readKeyAndCert()
								return key
							}).ShouldNot(Equal(keyBefore))

							Eventually(func() []byte {
								_, cert = readKeyAndCert()
								return cert
							}).ShouldNot(Equal(certBefore))

							Expect(cred.Key).To(Equal(string(key)))
							Expect(cred.Cert).To(Equal(string(cert)))

							var block *pem.Block
							_, certAfter := readKeyAndCert()
							block, _ = pem.Decode(certAfter)
							certs, err := x509.ParseCertificates(block.Bytes)
							Expect(err).NotTo(HaveOccurred())
							x509Cert := certs[0]
							Expect(x509Cert.SerialNumber).ToNot(Equal(serialNumber))
						})
					}

					testNoCredentialRotation := func() {
						It("does not rotate the credentials", func() {
							Consistently(func() []byte {
								keyFile := filepath.Join(certPath, "instance.key")
								keyAfter, err := ioutil.ReadFile(keyFile)
								Expect(err).NotTo(HaveOccurred())
								return keyAfter
							}).Should(Equal(keyBefore))

							Consistently(func() []byte {
								certFile := filepath.Join(certPath, "instance.crt")
								certAfter, err := ioutil.ReadFile(certFile)
								Expect(err).NotTo(HaveOccurred())
								return certAfter
							}).Should(Equal(certBefore))
						})
					}

					Context("when the certificate validity is less than 4 hours", func() {
						BeforeEach(func() {
							validityPeriod = time.Minute
						})

						Context("when 15 seconds prior to expiry", func() {
							BeforeEach(func() {
								durationPriorToExpiry = 15 * time.Second
							})

							testNoCredentialRotation()
						})

						Context("when 5 seconds prior to expiry", func() {
							BeforeEach(func() {
								durationPriorToExpiry = 5 * time.Second
							})

							testCredentialRotation()

							It("emits metrics on successful creation", func() {
								Eventually(rotatingCredChan).Should(Receive())
								Expect(fakeMetronClient.IncrementCounterCallCount()).To(Equal(2))
								metric := fakeMetronClient.IncrementCounterArgsForCall(1)
								Expect(metric).To(Equal("CredCreationSucceededCount"))

								Expect(fakeMetronClient.SendDurationCallCount()).To(Equal(2))
								metric, value, _ := fakeMetronClient.SendDurationArgsForCall(1)
								Expect(metric).To(Equal("CredCreationSucceededDuration"))
								Expect(value).To(BeNumerically(">=", 0))
							})

							It("rotates the cert atomically", func() {
								if runtime.GOOS == "windows" {
									Skip("skipping test because running on Windows")
								}
								before := string(certBefore)
								var after string
								// similar to eventually but faster, to ensure we sample the cert
								// file as soon as it is overwritten. stop as soon as we see a
								// change to the file
								//
								// arbitrary limit to prevent infinite loop
								limit := 100000
								for ; limit > 0; limit-- {
									_, certBytes := readKeyAndCert()
									after = string(certBytes)
									if after != before {
										break
									}
								}
								Expect(limit).To(BeNumerically(">", 0))

								block, _ := pem.Decode([]byte(after))
								Expect(block).NotTo(BeNil(), "invalid data in cert file")
								_, err := x509.ParseCertificates(block.Bytes)
								Expect(err).NotTo(HaveOccurred())
							})

							It("rotates the key atomically", func() {
								if runtime.GOOS == "windows" {
									Skip("skipping test because running on Windows")
								}
								before := string(keyBefore)
								var after string
								// similar to eventually but faster, to ensure we sample the key
								// file as soon as it is overwritten. stop as soon as we see a
								// change to the file
								//
								// arbitrary limit to prevent infinite loop
								limit := 100000
								for ; limit > 0; limit-- {
									keyBytes, _ := readKeyAndCert()
									after = string(keyBytes)
									if after != before {
										break
									}
								}
								Expect(limit).To(BeNumerically(">", 0))

								block, _ := pem.Decode([]byte(after))
								Expect(block).NotTo(BeNil(), "invalid data in key file")
								_, err := x509.ParsePKCS1PrivateKey(block.Bytes)
								Expect(err).NotTo(HaveOccurred())
							})

							// test timer reset logic
							Context("when 5 seconds prior to expiry", func() {
								// wait for the cert to rotate from the outer context before running this test
								JustBeforeEach(func() {
									keyBefore, certBefore = readKeyAndCert()
									clock.WaitForWatcherAndIncrement(5 * time.Second)
								})

								testCredentialRotation()
							})

							Context("when 15 seconds prior to expiry", func() {
								JustBeforeEach(func() {
									// wait for the cert to rotate from the outer context before running this test
									Eventually(rotatingCredChan).Should(Receive())
									keyBefore, certBefore = readKeyAndCert()
									clock.WaitForWatcherAndIncrement(15 * time.Second)
								})

								testNoCredentialRotation()
							})
						})
					})

					Context("when certificate validity is longer than 4 hours", func() {
						BeforeEach(func() {
							validityPeriod = 24 * time.Hour
						})

						Context("when 90 minutes prior to expiry", func() {
							BeforeEach(func() {
								durationPriorToExpiry = 90 * time.Minute
							})

							testNoCredentialRotation()
						})

						Context("when 30 minutes prior to expiry", func() {
							BeforeEach(func() {
								durationPriorToExpiry = 30 * time.Minute
							})

							testCredentialRotation()
						})
					})
				})

				Describe("the certificate", func() {
					var (
						cert *x509.Certificate
						rest []byte
					)

					JustBeforeEach(func() {
						Eventually(containerProcess.Ready()).Should(BeClosed())

						certFile := filepath.Join(tmpdir, container.Guid, "instance.crt")
						data, err := ioutil.ReadFile(certFile)
						Expect(err).NotTo(HaveOccurred())
						var block *pem.Block
						block, rest = pem.Decode(data)
						Expect(err).NotTo(HaveOccurred())
						Expect(block).NotTo(BeNil())
						Expect(block.Type).To(Equal("CERTIFICATE"))
						certs, err := x509.ParseCertificates(block.Bytes)
						Expect(err).NotTo(HaveOccurred())
						Expect(certs).To(HaveLen(1))
						cert = certs[0]
					})

					It("has the container ip", func() {
						ip := net.ParseIP(container.InternalIP)
						Expect(cert.IPAddresses).To(ContainElement(ip.To4()))
					})

<<<<<<< HEAD
					It("has all required usages in the KU & EKU fields", func() {
						Expect(cert.ExtKeyUsage).To(ContainElement(x509.ExtKeyUsageClientAuth))
						Expect(cert.ExtKeyUsage).To(ContainElement(x509.ExtKeyUsageServerAuth))
						Expect(cert.KeyUsage).To(Equal(x509.KeyUsageDigitalSignature | x509.KeyUsageKeyEncipherment | x509.KeyUsageKeyAgreement))
					})
=======
				// deleting the directory this early can cause failures on windows 1803, see #156406881
				It("does not remove container credentials from the filesystem", func() {
					Consistently(certMount[0].SrcPath).Should(BeADirectory())
				})
>>>>>>> 10c9efbf

					It("signed by the rep intermediate CA", func() {
						CaCertPool := x509.NewCertPool()
						CaCertPool.AddCert(CaCert)
						verifyOpts := x509.VerifyOptions{Roots: CaCertPool}
						Expect(cert.CheckSignatureFrom(CaCert)).To(Succeed())
						_, err := cert.Verify(verifyOpts)
						Expect(err).NotTo(HaveOccurred())
					})

					It("common name should be set to the container guid", func() {
						Expect(cert.Subject.CommonName).To(Equal(container.Guid))
					})

					It("DNS SAN should be set to the container guid", func() {
						Expect(cert.DNSNames).To(ContainElement(container.Guid))
					})

					It("expires in after the configured validity period", func() {
						Expect(cert.NotAfter).To(Equal(clock.Now().Add(validityPeriod)))
					})

					It("not before is set to current timestamp", func() {
						Expect(cert.NotBefore).To(Equal(clock.Now()))
					})

					It("has the rep intermediate CA", func() {
						block, rest := pem.Decode(rest)
						Expect(block).NotTo(BeNil())
						Expect(rest).To(BeEmpty())
						Expect(block.Type).To(Equal("CERTIFICATE"))
						certs, err := x509.ParseCertificates(block.Bytes)
						Expect(err).NotTo(HaveOccurred())
						Expect(certs).To(HaveLen(1))
						cert = certs[0]
						Expect(cert).To(Equal(CaCert))
					})

					It("has the app guid in the subject's organizational units", func() {
						Expect(cert.Subject.OrganizationalUnit).To(ContainElement("app:iamthelizardking"))
					})

					Context("when the container doesn't have an internal ip", func() {
						Context("when the container has an external IP", func() {
							BeforeEach(func() {
								container = executor.Container{
									Guid:       fmt.Sprintf("container-guid-%d", GinkgoParallelNode()),
									InternalIP: "",
									ExternalIP: "54.23.123.234",
									RunInfo: executor.RunInfo{CertificateProperties: executor.CertificateProperties{
										OrganizationalUnit: []string{"app:iamthelizardking"}},
									},
								}
							})

							It("has the external ip", func() {
								ip := net.ParseIP(container.ExternalIP)
								Expect(cert.IPAddresses).To(ContainElement(ip.To4()))
							})

							It("does not have the empty internal ip", func() {
								ip := net.ParseIP(container.InternalIP)
								Expect(cert.IPAddresses).NotTo(ContainElement(ip.To4()))
							})
						})
						Context("when the container doesn't have an external ip", func() {
							BeforeEach(func() {
								container = executor.Container{
									Guid:       fmt.Sprintf("container-guid-%d", GinkgoParallelNode()),
									InternalIP: "",
									ExternalIP: "",
									RunInfo: executor.RunInfo{CertificateProperties: executor.CertificateProperties{
										OrganizationalUnit: []string{"app:iamthelizardking"}},
									},
								}
							})

							It("has no SubjectAltName", func() {
								Expect(cert.IPAddresses).To(BeEmpty())
							})

						})
					})
				})
			})

			Context("when signalled", func() {
				JustBeforeEach(func() {
					Eventually(containerProcess.Ready()).Should(BeClosed())
					Eventually(certMount[0].SrcPath).Should(BeADirectory())
					Eventually(rotatingCredChan).Should(Receive()) // added this to read the existing cred from startup
					containerProcess.Signal(os.Interrupt)
				})

				// deleting the directory this early can cause failures on windows 1803, see #156406881
				It("does not remove container credentials from the filesystem", func() {
					Eventually(certMount[0].SrcPath).Should(BeADirectory())
				})

				It("Generates an invalid cert and sends the invalid cert on the cred channel", func() {
					var cred containerstore.Credential
					Eventually(rotatingCredChan).Should(Receive(&cred))

					block, _ := pem.Decode([]byte(cred.Cert))
					Expect(block).NotTo(BeNil())
					certs, err := x509.ParseCertificates(block.Bytes)
					Expect(err).NotTo(HaveOccurred())
					cert := certs[0]
					fmt.Println(validityPeriod)
					Expect(cert.NotAfter).Should(Equal(cert.NotBefore))
				})

				It("closes the rotating cred channel", func() {
					Eventually(rotatingCredChan).Should(BeClosed())
				})
			})

		})
	})
})

func createIntermediateCert() (*x509.Certificate, *rsa.PrivateKey) {
	privateKey, err := rsa.GenerateKey(rand.Reader, 2048)
	Expect(err).NotTo(HaveOccurred())

	template := &x509.Certificate{
		IsCA: true,
		BasicConstraintsValid: true,
		SerialNumber:          big.NewInt(1),
		NotAfter:              time.Now().Add(36 * time.Hour),
	}
	certBytes, err := x509.CreateCertificate(rand.Reader, template, template, privateKey.Public(), privateKey)
	Expect(err).NotTo(HaveOccurred())

	certs, err := x509.ParseCertificates(certBytes)
	Expect(err).NotTo(HaveOccurred())
	Expect(certs).To(HaveLen(1))
	return certs[0], privateKey
}<|MERGE_RESOLUTION|>--- conflicted
+++ resolved
@@ -527,18 +527,15 @@
 						Expect(cert.IPAddresses).To(ContainElement(ip.To4()))
 					})
 
-<<<<<<< HEAD
 					It("has all required usages in the KU & EKU fields", func() {
 						Expect(cert.ExtKeyUsage).To(ContainElement(x509.ExtKeyUsageClientAuth))
 						Expect(cert.ExtKeyUsage).To(ContainElement(x509.ExtKeyUsageServerAuth))
 						Expect(cert.KeyUsage).To(Equal(x509.KeyUsageDigitalSignature | x509.KeyUsageKeyEncipherment | x509.KeyUsageKeyAgreement))
 					})
-=======
-				// deleting the directory this early can cause failures on windows 1803, see #156406881
-				It("does not remove container credentials from the filesystem", func() {
-					Consistently(certMount[0].SrcPath).Should(BeADirectory())
-				})
->>>>>>> 10c9efbf
+					// deleting the directory this early can cause failures on windows 1803, see #156406881
+					It("does not remove container credentials from the filesystem", func() {
+						Consistently(certMount[0].SrcPath).Should(BeADirectory())
+					})
 
 					It("signed by the rep intermediate CA", func() {
 						CaCertPool := x509.NewCertPool()
